--- conflicted
+++ resolved
@@ -7,9 +7,6 @@
 default: truss
 
 dependencies:
-<<<<<<< HEAD
-	go install github.com/golang/protobuf/protoc-gen-go
-=======
 	go get github.com/go-kit/kit
 	go get google.golang.org/genproto
 	go get github.com/golang/protobuf/{proto,protoc-gen-go}
@@ -18,7 +15,6 @@
 	go get -u github.com/go-kit/kit
 	go get -u google.golang.org/genproto
 	go get -u github.com/golang/protobuf/{proto,protoc-gen-go}
->>>>>>> 9865c0d8
 
 # Generate go files containing the all template files in []byte form
 gobindata:
